//---------------------------------------------------------------------------
//
// SCSI Target Emulator RaSCSI Reloaded
// for Raspberry Pi
//
// Copyright (C) 2022 Uwe Seimet
//
//---------------------------------------------------------------------------

#include "controllers/controller_manager.h"
#include "devices/host_services.h"
#include "mocks.h"
#include "rascsi_exceptions.h"

using namespace std;

TEST(HostServicesTest, Dispatch)
{
	TestDispatch(SCHS);
}

TEST(HostServicesTest, TestUnitReady)
{
<<<<<<< HEAD
    NiceMock<MockAbstractController> controller(make_shared<MockBus>(), 0);
    auto services = CreateDevice(SCHS, controller);
=======
	NiceMock<MockAbstractController> controller(make_shared<MockBus>(), 0);
	auto services = CreateDevice(SCHS, controller);
>>>>>>> ea8bc397

    EXPECT_CALL(controller, Status());
    EXPECT_TRUE(services->Dispatch(scsi_command::eCmdTestUnitReady)) << "TEST UNIT READY must never fail";
    EXPECT_EQ(status::GOOD, controller.GetStatus());
}

TEST(HostServicesTest, Inquiry)
{
<<<<<<< HEAD
    TestInquiry(SCHS, device_type::PROCESSOR, scsi_level::SPC_3, scsi_level::SCSI_2, "RaSCSI  Host Services   ", 0x1f,
                false);
=======
	TestInquiry(SCHS, device_type::PROCESSOR, scsi_level::SPC_3, "RaSCSI  Host Services   ", 0x1f, false);
>>>>>>> ea8bc397
}

TEST(HostServicesTest, StartStopUnit)
{
<<<<<<< HEAD
    NiceMock<MockAbstractController> controller(make_shared<MockBus>(), 0);
    auto services = CreateDevice(SCHS, controller);

    vector<int> &cmd = controller.InitCmd(6);
=======
	NiceMock<MockAbstractController> controller(make_shared<MockBus>(), 0);
	auto services = CreateDevice(SCHS, controller);

    vector<int>& cmd = controller.GetCmd();
>>>>>>> ea8bc397

    // STOP
    EXPECT_CALL(controller, ScheduleShutdown(AbstractController::rascsi_shutdown_mode::STOP_RASCSI));
    EXPECT_CALL(controller, Status());
    EXPECT_TRUE(services->Dispatch(scsi_command::eCmdStartStop));
    EXPECT_EQ(status::GOOD, controller.GetStatus());

    // LOAD
    cmd[4] = 0x02;
    EXPECT_CALL(controller, ScheduleShutdown(AbstractController::rascsi_shutdown_mode::STOP_PI));
    EXPECT_CALL(controller, Status());
    EXPECT_TRUE(services->Dispatch(scsi_command::eCmdStartStop));
    EXPECT_EQ(status::GOOD, controller.GetStatus());

    // UNLOAD
    cmd[4] = 0x03;
    EXPECT_CALL(controller, ScheduleShutdown(AbstractController::rascsi_shutdown_mode::RESTART_PI));
    EXPECT_CALL(controller, Status());
    EXPECT_TRUE(services->Dispatch(scsi_command::eCmdStartStop));
    EXPECT_EQ(status::GOOD, controller.GetStatus());

    // START
    cmd[4] = 0x01;
    EXPECT_THROW(services->Dispatch(scsi_command::eCmdStartStop), scsi_exception);
}

TEST(HostServicesTest, ModeSense6)
{
<<<<<<< HEAD
    NiceMock<MockAbstractController> controller(make_shared<MockBus>(), 0);
    auto services = CreateDevice(SCHS, controller);

    vector<int> &cmd = controller.InitCmd(6);
=======
	NiceMock<MockAbstractController> controller(make_shared<MockBus>(), 0);
	auto services = CreateDevice(SCHS, controller);

    vector<int>& cmd = controller.GetCmd();
>>>>>>> ea8bc397

    EXPECT_THROW(services->Dispatch(scsi_command::eCmdModeSense6), scsi_exception)
        << "Unsupported mode page was returned";

    cmd[2] = 0x20;
    EXPECT_THROW(services->Dispatch(scsi_command::eCmdModeSense6), scsi_exception)
        << "Block descriptors are not supported";

    cmd[1] = 0x08;
    // ALLOCATION LENGTH
    cmd[4] = 255;
    EXPECT_CALL(controller, DataIn());
    EXPECT_TRUE(services->Dispatch(scsi_command::eCmdModeSense6));
    vector<BYTE> &buffer = controller.GetBuffer();
    // Major version 1
    EXPECT_EQ(0x01, buffer[6]);
    // Minor version 0
    EXPECT_EQ(0x00, buffer[7]);
    // Year
    EXPECT_NE(0x00, buffer[9]);
    // Day
    EXPECT_NE(0x00, buffer[10]);

    // ALLOCATION LENGTH
    cmd[4] = 2;
    EXPECT_CALL(controller, DataIn());
    EXPECT_TRUE(services->Dispatch(scsi_command::eCmdModeSense6));
    buffer = controller.GetBuffer();
    EXPECT_EQ(0x02, buffer[0]);
}

TEST(HostServicesTest, ModeSense10)
{
<<<<<<< HEAD
    NiceMock<MockAbstractController> controller(make_shared<MockBus>(), 0);
    auto services = CreateDevice(SCHS, controller);

    vector<int> &cmd = controller.InitCmd(10);
=======
	NiceMock<MockAbstractController> controller(make_shared<MockBus>(), 0);
	auto services = CreateDevice(SCHS, controller);

    vector<int>& cmd = controller.GetCmd();
>>>>>>> ea8bc397

    EXPECT_THROW(services->Dispatch(scsi_command::eCmdModeSense10), scsi_exception)
        << "Unsupported mode page was returned";

    cmd[2] = 0x20;
    EXPECT_THROW(services->Dispatch(scsi_command::eCmdModeSense10), scsi_exception)
        << "Block descriptors are not supported";

    cmd[1] = 0x08;
    // ALLOCATION LENGTH
    cmd[8] = 255;
    EXPECT_CALL(controller, DataIn());
    EXPECT_TRUE(services->Dispatch(scsi_command::eCmdModeSense10));
    vector<BYTE> &buffer = controller.GetBuffer();
    // Major version 1
    EXPECT_EQ(0x01, buffer[10]);
    // Minor version 0
    EXPECT_EQ(0x00, buffer[11]);
    // Year
    EXPECT_NE(0x00, buffer[13]);
    // Day
    EXPECT_NE(0x00, buffer[14]);

    // ALLOCATION LENGTH
    cmd[8] = 2;
    EXPECT_CALL(controller, DataIn());
    EXPECT_TRUE(services->Dispatch(scsi_command::eCmdModeSense10));
    buffer = controller.GetBuffer();
    EXPECT_EQ(0x02, buffer[1]);
}

TEST(HostServicesTest, SetUpModePages)
{
<<<<<<< HEAD
    auto bus_ptr = make_shared<MockBus>();
    ControllerManager controller_manager(bus_ptr);
    MockHostServices services(0, controller_manager);
    map<int, vector<byte>> mode_pages;

    services.SetUpModePages(mode_pages, 0x3f, false);
    EXPECT_EQ(1, mode_pages.size()) << "Unexpected number of mode pages";
    EXPECT_EQ(10, mode_pages[32].size());
=======
	ControllerManager controller_manager(make_shared<MockBus>());
	MockHostServices services(0, controller_manager);
	map<int, vector<byte>> pages;

	services.SetUpModePages(pages, 0x3f, false);
	EXPECT_EQ(1, pages.size()) << "Unexpected number of mode pages";
	EXPECT_EQ(10, pages[32].size());
>>>>>>> ea8bc397
}<|MERGE_RESOLUTION|>--- conflicted
+++ resolved
@@ -21,13 +21,8 @@
 
 TEST(HostServicesTest, TestUnitReady)
 {
-<<<<<<< HEAD
-    NiceMock<MockAbstractController> controller(make_shared<MockBus>(), 0);
-    auto services = CreateDevice(SCHS, controller);
-=======
 	NiceMock<MockAbstractController> controller(make_shared<MockBus>(), 0);
 	auto services = CreateDevice(SCHS, controller);
->>>>>>> ea8bc397
 
     EXPECT_CALL(controller, Status());
     EXPECT_TRUE(services->Dispatch(scsi_command::eCmdTestUnitReady)) << "TEST UNIT READY must never fail";
@@ -36,27 +31,15 @@
 
 TEST(HostServicesTest, Inquiry)
 {
-<<<<<<< HEAD
-    TestInquiry(SCHS, device_type::PROCESSOR, scsi_level::SPC_3, scsi_level::SCSI_2, "RaSCSI  Host Services   ", 0x1f,
-                false);
-=======
 	TestInquiry(SCHS, device_type::PROCESSOR, scsi_level::SPC_3, "RaSCSI  Host Services   ", 0x1f, false);
->>>>>>> ea8bc397
 }
 
 TEST(HostServicesTest, StartStopUnit)
 {
-<<<<<<< HEAD
-    NiceMock<MockAbstractController> controller(make_shared<MockBus>(), 0);
-    auto services = CreateDevice(SCHS, controller);
-
-    vector<int> &cmd = controller.InitCmd(6);
-=======
 	NiceMock<MockAbstractController> controller(make_shared<MockBus>(), 0);
 	auto services = CreateDevice(SCHS, controller);
 
     vector<int>& cmd = controller.GetCmd();
->>>>>>> ea8bc397
 
     // STOP
     EXPECT_CALL(controller, ScheduleShutdown(AbstractController::rascsi_shutdown_mode::STOP_RASCSI));
@@ -85,17 +68,10 @@
 
 TEST(HostServicesTest, ModeSense6)
 {
-<<<<<<< HEAD
-    NiceMock<MockAbstractController> controller(make_shared<MockBus>(), 0);
-    auto services = CreateDevice(SCHS, controller);
-
-    vector<int> &cmd = controller.InitCmd(6);
-=======
 	NiceMock<MockAbstractController> controller(make_shared<MockBus>(), 0);
 	auto services = CreateDevice(SCHS, controller);
 
     vector<int>& cmd = controller.GetCmd();
->>>>>>> ea8bc397
 
     EXPECT_THROW(services->Dispatch(scsi_command::eCmdModeSense6), scsi_exception)
         << "Unsupported mode page was returned";
@@ -129,17 +105,10 @@
 
 TEST(HostServicesTest, ModeSense10)
 {
-<<<<<<< HEAD
-    NiceMock<MockAbstractController> controller(make_shared<MockBus>(), 0);
-    auto services = CreateDevice(SCHS, controller);
-
-    vector<int> &cmd = controller.InitCmd(10);
-=======
 	NiceMock<MockAbstractController> controller(make_shared<MockBus>(), 0);
 	auto services = CreateDevice(SCHS, controller);
 
     vector<int>& cmd = controller.GetCmd();
->>>>>>> ea8bc397
 
     EXPECT_THROW(services->Dispatch(scsi_command::eCmdModeSense10), scsi_exception)
         << "Unsupported mode page was returned";
@@ -173,16 +142,6 @@
 
 TEST(HostServicesTest, SetUpModePages)
 {
-<<<<<<< HEAD
-    auto bus_ptr = make_shared<MockBus>();
-    ControllerManager controller_manager(bus_ptr);
-    MockHostServices services(0, controller_manager);
-    map<int, vector<byte>> mode_pages;
-
-    services.SetUpModePages(mode_pages, 0x3f, false);
-    EXPECT_EQ(1, mode_pages.size()) << "Unexpected number of mode pages";
-    EXPECT_EQ(10, mode_pages[32].size());
-=======
 	ControllerManager controller_manager(make_shared<MockBus>());
 	MockHostServices services(0, controller_manager);
 	map<int, vector<byte>> pages;
@@ -190,5 +149,4 @@
 	services.SetUpModePages(pages, 0x3f, false);
 	EXPECT_EQ(1, pages.size()) << "Unexpected number of mode pages";
 	EXPECT_EQ(10, pages[32].size());
->>>>>>> ea8bc397
 }