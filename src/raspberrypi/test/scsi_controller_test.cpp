//---------------------------------------------------------------------------
//
// SCSI Target Emulator RaSCSI Reloaded
// for Raspberry Pi
//
// Copyright (C) 2022 Uwe Seimet
//
//---------------------------------------------------------------------------

#include "controllers/scsi_controller.h"
#include "mocks.h"
#include "scsi.h"
<<<<<<< HEAD
=======
#include "rascsi_exceptions.h"
#include "controllers/scsi_controller.h"
>>>>>>> ea8bc397

using namespace scsi_defs;

TEST(ScsiControllerTest, GetInitiatorId)
{
<<<<<<< HEAD
    MockScsiController controller(make_shared<MockBus>(), 0);

    EXPECT_EQ(32, controller.GetMaxLuns());
=======
	const int ID = 2;

	MockScsiController controller(make_shared<MockBus>());

	controller.Process(ID);
	EXPECT_EQ(ID, controller.GetInitiatorId());
	controller.Process(-1);
	EXPECT_EQ(-1, controller.GetInitiatorId());
}

TEST(ScsiControllerTest, Process)
{
	auto bus = make_shared<NiceMock<MockBus>>();
	MockScsiController controller(bus);

	controller.SetPhase(BUS::phase_t::reserved);
	ON_CALL(*bus, GetRST).WillByDefault(Return(true));
	EXPECT_CALL(*bus, Acquire);
	EXPECT_CALL(*bus, GetRST);
	EXPECT_CALL(*bus, Reset);
	EXPECT_CALL(controller, Reset);
	EXPECT_EQ(BUS::phase_t::reserved, controller.Process(0));

	controller.SetPhase(BUS::phase_t::busfree);
	ON_CALL(*bus, GetRST).WillByDefault(Return(false));
	EXPECT_CALL(*bus, Acquire);
	EXPECT_CALL(*bus, GetRST);
	EXPECT_EQ(BUS::phase_t::busfree, controller.Process(0));

	controller.SetPhase(BUS::phase_t::reserved);
	EXPECT_CALL(*bus, Acquire);
	EXPECT_CALL(*bus, GetRST);
	EXPECT_CALL(*bus, Reset);
	EXPECT_CALL(controller, Reset);
	EXPECT_EQ(BUS::phase_t::busfree, controller.Process(0));
}

TEST(ScsiControllerTest, BusFree)
{
	MockScsiController controller(make_shared<MockBus>());

	controller.SetPhase(BUS::phase_t::busfree);
	controller.BusFree();
	EXPECT_EQ(BUS::phase_t::busfree, controller.GetPhase());

	controller.SetStatus(status::CHECK_CONDITION);
	controller.SetPhase(BUS::phase_t::reserved);
	controller.BusFree();
	EXPECT_EQ(BUS::phase_t::busfree, controller.GetPhase());
	EXPECT_EQ(status::GOOD, controller.GetStatus());

	controller.ScheduleShutdown(AbstractController::rascsi_shutdown_mode::NONE);
	controller.SetPhase(BUS::phase_t::reserved);
	controller.BusFree();

	controller.ScheduleShutdown(AbstractController::rascsi_shutdown_mode::STOP_PI);
	controller.SetPhase(BUS::phase_t::reserved);
	controller.BusFree();

	controller.ScheduleShutdown(AbstractController::rascsi_shutdown_mode::RESTART_PI);
	controller.SetPhase(BUS::phase_t::reserved);
	controller.BusFree();

	controller.ScheduleShutdown(AbstractController::rascsi_shutdown_mode::STOP_RASCSI);
	controller.SetPhase(BUS::phase_t::reserved);
	EXPECT_EXIT(controller.BusFree(), ExitedWithCode(EXIT_SUCCESS), "");
}

TEST(ScsiControllerTest, Selection)
{
	auto bus = make_shared<MockBus>();
	MockScsiController controller(bus, 0);

	controller.SetPhase(BUS::phase_t::selection);
	ON_CALL(*bus, GetSEL).WillByDefault(Return(true));
	ON_CALL(*bus, GetBSY).WillByDefault(Return(true));
	EXPECT_CALL(*bus, GetATN).Times(0);
	controller.Selection();
	EXPECT_EQ(BUS::phase_t::selection, controller.GetPhase());

	ON_CALL(*bus, GetSEL).WillByDefault(Return(true));
	ON_CALL(*bus, GetBSY).WillByDefault(Return(false));
	EXPECT_CALL(*bus, GetATN).Times(0);
	controller.Selection();
	EXPECT_EQ(BUS::phase_t::selection, controller.GetPhase());

	ON_CALL(*bus, GetSEL).WillByDefault(Return(false));
	ON_CALL(*bus, GetBSY).WillByDefault(Return(false));
	EXPECT_CALL(*bus, GetATN).Times(0);
	controller.Selection();
	EXPECT_EQ(BUS::phase_t::selection, controller.GetPhase());

	ON_CALL(*bus, GetSEL).WillByDefault(Return(false));
	ON_CALL(*bus, GetBSY).WillByDefault(Return(true));
	ON_CALL(*bus, GetATN).WillByDefault(Return(false));
	EXPECT_CALL(*bus, GetATN);
	controller.Selection();
	EXPECT_EQ(BUS::phase_t::command, controller.GetPhase());

	controller.SetPhase(BUS::phase_t::selection);
	ON_CALL(*bus, GetSEL).WillByDefault(Return(false));
	ON_CALL(*bus, GetBSY).WillByDefault(Return(true));
	ON_CALL(*bus, GetATN).WillByDefault(Return(true));
	EXPECT_CALL(*bus, GetATN);
	controller.Selection();
	EXPECT_EQ(BUS::phase_t::msgout, controller.GetPhase());

	controller.SetPhase(BUS::phase_t::reserved);
	ON_CALL(*bus, GetDAT).WillByDefault(Return(0));
	controller.Selection();
	EXPECT_EQ(BUS::phase_t::reserved, controller.GetPhase());

	ON_CALL(*bus, GetDAT).WillByDefault(Return(1));
	controller.Selection();
	EXPECT_EQ(BUS::phase_t::reserved, controller.GetPhase()) << "There is no device that can be selected";

	auto device = make_shared<MockPrimaryDevice>(0);
	controller.AddDevice(device);
	EXPECT_CALL(*bus, SetBSY(true));
	controller.Selection();
	EXPECT_EQ(BUS::phase_t::selection, controller.GetPhase());
}

TEST(ScsiControllerTest, Command)
{
	auto bus = make_shared<MockBus>();
	MockScsiController controller(bus, 0);

	controller.SetPhase(BUS::phase_t::command);
	controller.Command();
	EXPECT_EQ(BUS::phase_t::command, controller.GetPhase());

	controller.SetPhase(BUS::phase_t::reserved);
	EXPECT_CALL(*bus, SetMSG(false));
	EXPECT_CALL(*bus, SetCD(true));
	EXPECT_CALL(*bus, SetIO(false));
	controller.Command();
	EXPECT_EQ(BUS::phase_t::command, controller.GetPhase());

	controller.SetPhase(BUS::phase_t::reserved);
	ON_CALL(*bus, CommandHandShake).WillByDefault(Return(6));
	EXPECT_CALL(*bus, SetMSG(false));
	EXPECT_CALL(*bus, SetCD(true));
	EXPECT_CALL(*bus, SetIO(false));
	EXPECT_CALL(controller, Execute);
	controller.Command();
	EXPECT_EQ(BUS::phase_t::command, controller.GetPhase());
}

TEST(ScsiControllerTest, MsgIn)
{
	auto bus = make_shared<MockBus>();
	MockScsiController controller(bus, 0);

	controller.SetPhase(BUS::phase_t::reserved);
	EXPECT_CALL(*bus, SetMSG(true));
	EXPECT_CALL(*bus, SetCD(true));
	EXPECT_CALL(*bus, SetIO(true));
	controller.MsgIn();
	EXPECT_EQ(BUS::phase_t::msgin, controller.GetPhase());
	EXPECT_FALSE(controller.HasValidLength());
	EXPECT_EQ(0, controller.GetOffset());
}

TEST(ScsiControllerTest, MsgOut)
{
	auto bus = make_shared<MockBus>();
	MockScsiController controller(bus, 0);

	controller.SetPhase(BUS::phase_t::reserved);
	EXPECT_CALL(*bus, SetMSG(true));
	EXPECT_CALL(*bus, SetCD(true));
	EXPECT_CALL(*bus, SetIO(false));
	controller.MsgOut();
	EXPECT_EQ(BUS::phase_t::msgout, controller.GetPhase());
	EXPECT_EQ(1, controller.GetLength());
	EXPECT_EQ(0, controller.GetOffset());
}

TEST(ScsiControllerTest, DataIn)
{
	auto bus = make_shared<MockBus>();
	MockScsiController controller(bus, 0);

	controller.SetPhase(BUS::phase_t::reserved);
	controller.SetLength(0);
	EXPECT_CALL(controller, Status);
	controller.DataIn();
	EXPECT_EQ(BUS::phase_t::reserved, controller.GetPhase());

	controller.SetLength(1);
	EXPECT_CALL(*bus, SetMSG(false));
	EXPECT_CALL(*bus, SetCD(false));
	EXPECT_CALL(*bus, SetIO(true));
	controller.DataIn();
	EXPECT_EQ(BUS::phase_t::datain, controller.GetPhase());
	EXPECT_EQ(0, controller.GetOffset());
}

TEST(ScsiControllerTest, DataOut)
{
	auto bus = make_shared<MockBus>();
	MockScsiController controller(bus, 0);

	controller.SetPhase(BUS::phase_t::reserved);
	controller.SetLength(0);
	EXPECT_CALL(controller, Status);
	controller.DataOut();
	EXPECT_EQ(BUS::phase_t::reserved, controller.GetPhase());

	controller.SetLength(1);
	EXPECT_CALL(*bus, SetMSG(false));
	EXPECT_CALL(*bus, SetCD(false));
	EXPECT_CALL(*bus, SetIO(false));
	controller.DataOut();
	EXPECT_EQ(BUS::phase_t::dataout, controller.GetPhase());
	EXPECT_EQ(0, controller.GetOffset());
}

TEST(ScsiControllerTest, Error)
{
	auto bus = make_shared<MockBus>();
	MockScsiController controller(bus, 0);

	ON_CALL(*bus, GetRST).WillByDefault(Return(true));
	controller.SetPhase(BUS::phase_t::reserved);
	EXPECT_CALL(*bus, Acquire);
	EXPECT_CALL(*bus, GetRST());
	EXPECT_CALL(*bus, Reset);
	EXPECT_CALL(controller, Reset);
	controller.Error(sense_key::ABORTED_COMMAND, asc::NO_ADDITIONAL_SENSE_INFORMATION, status::RESERVATION_CONFLICT);
	EXPECT_EQ(status::GOOD, controller.GetStatus());
	EXPECT_EQ(BUS::phase_t::reserved, controller.GetPhase());

	ON_CALL(*bus, GetRST).WillByDefault(Return(false));
	controller.SetPhase(BUS::phase_t::status);
	EXPECT_CALL(*bus, Acquire);
	EXPECT_CALL(*bus, GetRST());
	EXPECT_CALL(*bus, Reset).Times(0);
	EXPECT_CALL(controller, Reset).Times(0);
	controller.Error(sense_key::ABORTED_COMMAND, asc::NO_ADDITIONAL_SENSE_INFORMATION, status::RESERVATION_CONFLICT);
	EXPECT_EQ(BUS::phase_t::busfree, controller.GetPhase());

	controller.SetPhase(BUS::phase_t::msgin);
	EXPECT_CALL(*bus, Acquire);
	EXPECT_CALL(*bus, GetRST());
	EXPECT_CALL(*bus, Reset).Times(0);
	EXPECT_CALL(controller, Reset).Times(0);
	controller.Error(sense_key::ABORTED_COMMAND, asc::NO_ADDITIONAL_SENSE_INFORMATION, status::RESERVATION_CONFLICT);
	EXPECT_EQ(BUS::phase_t::busfree, controller.GetPhase());

	controller.SetPhase(BUS::phase_t::reserved);
	EXPECT_CALL(*bus, Acquire);
	EXPECT_CALL(*bus, GetRST());
	EXPECT_CALL(*bus, Reset).Times(0);
	EXPECT_CALL(controller, Reset).Times(0);
	EXPECT_CALL(controller, Status);
	controller.Error(sense_key::ABORTED_COMMAND, asc::NO_ADDITIONAL_SENSE_INFORMATION, status::RESERVATION_CONFLICT);
	EXPECT_EQ(status::RESERVATION_CONFLICT, controller.GetStatus());
	EXPECT_EQ(BUS::phase_t::reserved, controller.GetPhase());
>>>>>>> ea8bc397
}

TEST(ScsiControllerTest, RequestSense)
{
<<<<<<< HEAD
    MockScsiController controller(make_shared<MockBus>(), 0);
    auto device = make_shared<MockPrimaryDevice>(0);

    controller.AddDevice(device);

    vector<int> &cmd = controller.InitCmd(6);
    // ALLOCATION LENGTH
    cmd[4] = 255;
    // Non-existing LUN
    cmd[1] = 0x20;

    device->SetReady(true);
    EXPECT_CALL(controller, Error(sense_key::ILLEGAL_REQUEST, asc::INVALID_LUN, status::CHECK_CONDITION)).Times(1);
    EXPECT_CALL(controller, DataIn()).Times(1);
    EXPECT_TRUE(device->Dispatch(scsi_command::eCmdRequestSense));
    EXPECT_EQ(status::GOOD, controller.GetStatus()) << "Illegal CHECK CONDITION for non-exsting LUN";
=======
	MockScsiController controller(make_shared<MockBus>());
	auto device = make_shared<MockPrimaryDevice>(0);

	controller.AddDevice(device);

	vector<int>& cmd = controller.GetCmd();
	// ALLOCATION LENGTH
	cmd[4] = 255;
	// Non-existing LUN
	cmd[1] = 0x20;

	device->SetReady(true);
	EXPECT_CALL(controller, Status);
	EXPECT_TRUE(device->Dispatch(scsi_command::eCmdRequestSense));
	EXPECT_EQ(status::GOOD, controller.GetStatus()) << "Illegal CHECK CONDITION for non-exsting LUN";
>>>>>>> ea8bc397
}<|MERGE_RESOLUTION|>--- conflicted
+++ resolved
@@ -10,21 +10,13 @@
 #include "controllers/scsi_controller.h"
 #include "mocks.h"
 #include "scsi.h"
-<<<<<<< HEAD
-=======
 #include "rascsi_exceptions.h"
 #include "controllers/scsi_controller.h"
->>>>>>> ea8bc397
 
 using namespace scsi_defs;
 
 TEST(ScsiControllerTest, GetInitiatorId)
 {
-<<<<<<< HEAD
-    MockScsiController controller(make_shared<MockBus>(), 0);
-
-    EXPECT_EQ(32, controller.GetMaxLuns());
-=======
 	const int ID = 2;
 
 	MockScsiController controller(make_shared<MockBus>());
@@ -285,33 +277,14 @@
 	controller.Error(sense_key::ABORTED_COMMAND, asc::NO_ADDITIONAL_SENSE_INFORMATION, status::RESERVATION_CONFLICT);
 	EXPECT_EQ(status::RESERVATION_CONFLICT, controller.GetStatus());
 	EXPECT_EQ(BUS::phase_t::reserved, controller.GetPhase());
->>>>>>> ea8bc397
 }
 
 TEST(ScsiControllerTest, RequestSense)
 {
-<<<<<<< HEAD
-    MockScsiController controller(make_shared<MockBus>(), 0);
-    auto device = make_shared<MockPrimaryDevice>(0);
-
-    controller.AddDevice(device);
-
-    vector<int> &cmd = controller.InitCmd(6);
-    // ALLOCATION LENGTH
-    cmd[4] = 255;
-    // Non-existing LUN
-    cmd[1] = 0x20;
-
-    device->SetReady(true);
-    EXPECT_CALL(controller, Error(sense_key::ILLEGAL_REQUEST, asc::INVALID_LUN, status::CHECK_CONDITION)).Times(1);
-    EXPECT_CALL(controller, DataIn()).Times(1);
-    EXPECT_TRUE(device->Dispatch(scsi_command::eCmdRequestSense));
-    EXPECT_EQ(status::GOOD, controller.GetStatus()) << "Illegal CHECK CONDITION for non-exsting LUN";
-=======
 	MockScsiController controller(make_shared<MockBus>());
 	auto device = make_shared<MockPrimaryDevice>(0);
 
-	controller.AddDevice(device);
+    controller.AddDevice(device);
 
 	vector<int>& cmd = controller.GetCmd();
 	// ALLOCATION LENGTH
@@ -323,5 +296,4 @@
 	EXPECT_CALL(controller, Status);
 	EXPECT_TRUE(device->Dispatch(scsi_command::eCmdRequestSense));
 	EXPECT_EQ(status::GOOD, controller.GetStatus()) << "Illegal CHECK CONDITION for non-exsting LUN";
->>>>>>> ea8bc397
 }