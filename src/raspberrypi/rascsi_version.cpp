//---------------------------------------------------------------------------
//
//	SCSI Target Emulator RaSCSI Reloaded
//	for Raspberry Pi
//
//	Copyright (C) 2020 akuker
//	[ Define the version string ]
//
//---------------------------------------------------------------------------

#include "rascsi_version.h"
#include <cstdio>

// The following should be updated for each release
const int rascsi_major_version = 22; // Last two digits of year
<<<<<<< HEAD
const int rascsi_minor_version = 07; // Month
const int rascsi_patch_version = 2;  // Patch number - increment for each update
=======
const int rascsi_minor_version = 8; // Month
const int rascsi_patch_version = 1;  // Patch number - increment for each update
>>>>>>> b5ddb88e

static char rascsi_version_string[30]; // Allow for string up to "XX.XX.XXX" + null character + "development build"

//---------------------------------------------------------------------------
//
//	Get the RaSCSI version string
//
//---------------------------------------------------------------------------
const char* rascsi_get_version_string()
{
    if(rascsi_patch_version < 0)
    {
        snprintf(rascsi_version_string, sizeof(rascsi_version_string),
           "%02d.%02d --DEVELOPMENT BUILD--",
            rascsi_major_version,
            rascsi_minor_version);
    }
    else
    {
        snprintf(rascsi_version_string, sizeof(rascsi_version_string), "%02d.%02d.%d",
            rascsi_major_version,
            rascsi_minor_version, 
            rascsi_patch_version);
    }
    return rascsi_version_string;
}

<|MERGE_RESOLUTION|>--- conflicted
+++ resolved
@@ -13,13 +13,8 @@
 
 // The following should be updated for each release
 const int rascsi_major_version = 22; // Last two digits of year
-<<<<<<< HEAD
-const int rascsi_minor_version = 07; // Month
-const int rascsi_patch_version = 2;  // Patch number - increment for each update
-=======
 const int rascsi_minor_version = 8; // Month
 const int rascsi_patch_version = 1;  // Patch number - increment for each update
->>>>>>> b5ddb88e
 
 static char rascsi_version_string[30]; // Allow for string up to "XX.XX.XXX" + null character + "development build"
 
