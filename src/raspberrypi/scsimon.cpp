--- conflicted
+++ resolved
@@ -181,12 +181,8 @@
     }
 
     // GPIO Initialization
-<<<<<<< HEAD
     bus = GPIOBUS_Factory::Create();
     if (!bus->Init())
-=======
-    if (!bus.Init())
->>>>>>> 99a1c7cd
     {
         LOGERROR("Unable to intiailize the GPIO bus. Exiting....")
         return false;
