//---------------------------------------------------------------------------
//
//	SCSI Target Emulator RaSCSI Reloaded
//	for Raspberry Pi
//
//	Copyright (C) 2001-2006 ＰＩ．(ytanaka@ipc-tokai.or.jp)
//	Copyright (C) 2014-2020 GIMONS
//  	Copyright (C) akuker
//
//  	Licensed under the BSD 3-Clause License.
//  	See LICENSE file in the project root folder.
//
//---------------------------------------------------------------------------

#include "log.h"
#include "hal/gpiobus.h"
#include "hal/systimer.h"
#include "rascsi_exceptions.h"
#include "devices/scsi_host_bridge.h"
#include "devices/scsi_daynaport.h"
#include "scsi_controller.h"
#include <sstream>
#include <iomanip>
#ifdef __linux__
#include <linux/if_tun.h>
#endif

using namespace scsi_defs;

ScsiController::ScsiController(BUS& bus, int target_id) : AbstractController(bus, target_id, LUN_MAX)
{
	// The initial buffer size will default to either the default buffer size OR
	// the size of an Ethernet message, whichever is larger.
	AllocateBuffer(std::max(DEFAULT_BUFFER_SIZE, ETH_FRAME_LEN + 16 + ETH_FCS_LEN));
}

void ScsiController::Reset()
{
	AbstractController::Reset();

	execstart = 0;
	identified_lun = -1;

	scsi.atnmsg = false;
	scsi.msc = 0;
	scsi.msb = {};

	is_byte_transfer = false;
	bytes_to_transfer = 0;
}

BUS::phase_t ScsiController::Process(int id)
{
	// Get bus information
	bus.Acquire();

	// Check to see if the reset signal was asserted
	if (bus.GetRST()) {
		LOGWARN("RESET signal received!")

		// Reset the controller
		Reset();

		// Reset the bus
		bus.Reset();

		return GetPhase();
	}

	if (id != UNKNOWN_INITIATOR_ID) {
		LOGTRACE("%s Initiator ID is %d", __PRETTY_FUNCTION__, id)
	}
	else {
		LOGTRACE("%s Initiator ID is unknown", __PRETTY_FUNCTION__)
	}

	initiator_id = id;

	try {
		ProcessPhase();
	}
	catch(const scsi_exception&) {
		// Any exception should have been handled during the phase processing
		assert(false);

		LOGERROR("%s Unhandled SCSI error, resetting controller and bus and entering bus free phase", __PRETTY_FUNCTION__)

		Reset();
		bus.Reset();

		BusFree();
	}

	return GetPhase();
}

void ScsiController::BusFree()
{
	if (!IsBusFree()) {
		LOGTRACE("%s Bus free phase", __PRETTY_FUNCTION__)

		SetPhase(BUS::phase_t::busfree);

		bus.SetREQ(false);
		bus.SetMSG(false);
		bus.SetCD(false);
		bus.SetIO(false);
		bus.SetBSY(false);

		// Initialize status and message
		SetStatus(status::GOOD);
		ctrl.message = 0x00;

		// Initialize ATN message reception status
		scsi.atnmsg = false;

		identified_lun = -1;

		is_byte_transfer = false;
		bytes_to_transfer = 0;

		// When the bus is free RaSCSI or the Pi may be shut down.
		// This code has to be executed in the bus free phase and thus has to be located in the controller.
		switch(shutdown_mode) {
		case rascsi_shutdown_mode::STOP_RASCSI:
			LOGINFO("RaSCSI shutdown requested")
			exit(0);
			break;

		case rascsi_shutdown_mode::STOP_PI:
			LOGINFO("Raspberry Pi shutdown requested")
			if (system("init 0") == -1) {
				LOGERROR("Raspberry Pi shutdown failed: %s", strerror(errno))
			}
			break;

		case rascsi_shutdown_mode::RESTART_PI:
			LOGINFO("Raspberry Pi restart requested")
			if (system("init 6") == -1) {
				LOGERROR("Raspberry Pi restart failed: %s", strerror(errno))
			}
			break;

		default:
			break;
		}

		return;
	}

	// Move to selection phase
	if (bus.GetSEL() && !bus.GetBSY()) {
		Selection();
	}
}

void ScsiController::Selection()
{
	if (!IsSelection()) {
		// A different device controller was selected
		if (int id = 1 << GetTargetId(); ((int)bus.GetDAT() & id) == 0) {
			return;
		}

		// Abort if there is no LUN for this controller
		if (!GetLunCount()) {
			return;
		}

		LOGTRACE("%s Selection Phase Target ID=%d", __PRETTY_FUNCTION__, GetTargetId())

		SetPhase(BUS::phase_t::selection);

		// Raise BSY and respond
		bus.SetBSY(true);
		return;
	}

	// Selection completed
	if (!bus.GetSEL() && bus.GetBSY()) {
		// Message out phase if ATN=1, otherwise command phase
		if (bus.GetATN()) {
			MsgOut();
		} else {
			Command();
		}
	}
}

void ScsiController::Command()
{
	if (!IsCommand()) {
		LOGTRACE("%s Command Phase", __PRETTY_FUNCTION__)

		SetPhase(BUS::phase_t::command);

		bus.SetMSG(false);
		bus.SetCD(true);
		bus.SetIO(false);

		const int actual_count = bus.CommandHandShake(GetBuffer().data());
		const int command_byte_count = GPIOBUS::GetCommandByteCount(GetBuffer()[0]);

		// If not able to receive all, move to the status phase
		if (actual_count != command_byte_count) {
			LOGERROR("%s Command byte count mismatch: expected %d bytes, received %d byte(s)", __PRETTY_FUNCTION__,
					command_byte_count, actual_count)
			Error(sense_key::ABORTED_COMMAND);
			return;
		}

		InitCmd(command_byte_count);

		// Command data transfer
		stringstream s;
		for (int i = 0; i < command_byte_count; i++) {
			ctrl.cmd[i] = GetBuffer()[i];
			s << setfill('0') << setw(2) << hex << ctrl.cmd[i];
		}
		LOGTRACE("%s CDB=$%s",__PRETTY_FUNCTION__, s.str().c_str())

		ctrl.length = 0;

		Execute();
	}
}

void ScsiController::Execute()
{
	LOGDEBUG("++++ CMD ++++ %s Executing command $%02X", __PRETTY_FUNCTION__, (int)GetOpcode())

	// Initialization for data transfer
	ResetOffset();
	ctrl.blocks = 1;
	execstart = SysTimer::instance().GetTimerLow();

	// Discard pending sense data from the previous command if the current command is not REQUEST SENSE
	if (GetOpcode() != scsi_command::eCmdRequestSense) {
		SetStatus(status::GOOD);
	}

	int lun = GetEffectiveLun();
	if (!HasDeviceForLun(lun)) {
		if (GetOpcode() != scsi_command::eCmdInquiry && GetOpcode() != scsi_command::eCmdRequestSense) {
			LOGDEBUG("Invalid LUN %d for ID %d", lun, GetTargetId())

			Error(sense_key::ILLEGAL_REQUEST, asc::INVALID_LUN);
			return;
		}
		// Use LUN 0 for INQUIRY and REQUEST SENSE because LUN0 is assumed to be always available.
		// INQUIRY and REQUEST SENSE have a special LUN handling of their own, required by the SCSI standard.
		else {
			assert(HasDeviceForLun(0));

			lun = 0;
		}
	}

	auto device = GetDeviceForLun(lun);

	// Discard pending sense data from the previous command if the current command is not REQUEST SENSE
	if (GetOpcode() != scsi_command::eCmdRequestSense) {
		device->SetStatusCode(0);
	}

	try {
		if (!device->Dispatch(GetOpcode())) {
			LOGTRACE("ID %d LUN %d received unsupported command: $%02X", GetTargetId(), lun, (int)GetOpcode())

			throw scsi_exception(sense_key::ILLEGAL_REQUEST, asc::INVALID_COMMAND_OPERATION_CODE);
		}
	}
	catch(const scsi_exception& e) { //NOSONAR This exception is handled properly
		Error(e.get_sense_key(), e.get_asc(), e.get_status());

		// Fall through
	}

	// SCSI-2 p.104 4.4.3 Incorrect logical unit handling
	if (GetOpcode() == scsi_command::eCmdInquiry && !HasDeviceForLun(lun)) {
		lun = GetEffectiveLun();

		LOGTRACE("Reporting LUN %d for device ID %d as not supported", lun, device->GetId())

		GetBuffer().data()[0] = 0x7f;
	}
}

void ScsiController::Status()
{
	if (!IsStatus()) {
		// Minimum execution time
		if (execstart > 0) {
			Sleep();
		} else {
			SysTimer::instance().SleepUsec(5);
		}

		LOGTRACE("%s Status Phase, status is $%02X",__PRETTY_FUNCTION__, (int)GetStatus())

		SetPhase(BUS::phase_t::status);

		// Signal line operated by the target
		bus.SetMSG(false);
		bus.SetCD(true);
		bus.SetIO(true);

		// Data transfer is 1 byte x 1 block
		ResetOffset();
		ctrl.length = 1;
		ctrl.blocks = 1;
		GetBuffer()[0] = (BYTE)GetStatus();

		return;
	}

	Send();
}

void ScsiController::MsgIn()
{
	if (!IsMsgIn()) {
		LOGTRACE("%s Message In phase", __PRETTY_FUNCTION__)

		SetPhase(BUS::phase_t::msgin);

		bus.SetMSG(true);
		bus.SetCD(true);
		bus.SetIO(true);

		// length, blocks are already set
		assert(HasValidLength());
		assert(ctrl.blocks > 0);
		ResetOffset();
		return;
	}

	LOGTRACE("%s Transitioning to Send()", __PRETTY_FUNCTION__)
	Send();
}

void ScsiController::MsgOut()
{
	LOGTRACE("%s ID %d",__PRETTY_FUNCTION__, GetTargetId())

	if (!IsMsgOut()) {
		LOGTRACE("Message Out Phase")

	    // process the IDENTIFY message
		if (IsSelection()) {
			scsi.atnmsg = true;
			scsi.msc = 0;
			scsi.msb = {};
		}

		SetPhase(BUS::phase_t::msgout);

		bus.SetMSG(true);
		bus.SetCD(true);
		bus.SetIO(false);

		// Data transfer is 1 byte x 1 block
		ResetOffset();
		ctrl.length = 1;
		ctrl.blocks = 1;

		return;
	}

	Receive();
}

void ScsiController::DataIn()
{
	if (!IsDataIn()) {
		// Minimum execution time
		if (execstart > 0) {
			Sleep();
		}

		// If the length is 0, go to the status phase
		if (!HasValidLength()) {
			Status();
			return;
		}

		LOGTRACE("%s Going into Data-in Phase", __PRETTY_FUNCTION__)

		SetPhase(BUS::phase_t::datain);

		bus.SetMSG(false);
		bus.SetCD(false);
		bus.SetIO(true);

		// length, blocks are already set
		assert(ctrl.blocks > 0);
		ResetOffset();

		return;
	}

	Send();
}

void ScsiController::DataOut()
{
	if (!IsDataOut()) {
		// Minimum execution time
		if (execstart > 0) {
			Sleep();
		}

		// If the length is 0, go to the status phase
		if (!HasValidLength()) {
			Status();
			return;
		}

		LOGTRACE("%s Data out phase", __PRETTY_FUNCTION__)

		SetPhase(BUS::phase_t::dataout);

		// Signal line operated by the target
		bus.SetMSG(false);
		bus.SetCD(false);
		bus.SetIO(false);

		ResetOffset();
		return;
	}

	Receive();
}

void ScsiController::Error(sense_key sense_key, asc asc, status status)
{
	// Get bus information
	bus.Acquire();

	// Reset check
	if (bus.GetRST()) {
		Reset();
		bus.Reset();

		return;
	}

	// Bus free for status phase and message in phase
	if (IsStatus() || IsMsgIn()) {
		BusFree();
		return;
	}

	int lun = GetEffectiveLun();
	if (!HasDeviceForLun(lun) || asc == asc::INVALID_LUN) {
		assert(HasDeviceForLun(0));

		lun = 0;
	}

	if (sense_key != sense_key::NO_SENSE || asc != asc::NO_ADDITIONAL_SENSE_INFORMATION) {
		LOGDEBUG("Error status: Sense Key $%02X, ASC $%02X", (int)sense_key, (int)asc)

		// Set Sense Key and ASC for a subsequent REQUEST SENSE
		GetDeviceForLun(lun)->SetStatusCode(((int)sense_key << 16) | ((int)asc << 8));
	}

	SetStatus(status);
	ctrl.message = 0x00;

	LOGTRACE("%s Error (to status phase)", __PRETTY_FUNCTION__)

	Status();
}

void ScsiController::Send()
{
	assert(!bus.GetREQ());
	assert(bus.GetIO());

	if (HasValidLength()) {
		LOGTRACE("%s%s", __PRETTY_FUNCTION__, (" Sending handhake with offset " + to_string(GetOffset()) + ", length "
				+ to_string(ctrl.length)).c_str())

		// TODO The delay has to be taken from ctrl.unit[lun], but as there are currently no Daynaport drivers for
		// LUNs other than 0 this work-around works.
		if (const int len = bus.SendHandShake(GetBuffer().data() + ctrl.offset, ctrl.length,
				HasDeviceForLun(0) ? GetDeviceForLun(0)->GetSendDelay() : 0);
			len != (int)ctrl.length) {
			// If you cannot send all, move to status phase
			Error(sense_key::ABORTED_COMMAND);
			return;
		}

		UpdateOffsetAndLength();

		return;
	}

	// Block subtraction, result initialization
	ctrl.blocks--;
	bool result = true;

	// Processing after data collection (read/data-in only)
	if (IsDataIn() && ctrl.blocks != 0) {
		// set next buffer (set offset, length)
		result = XferIn(GetBuffer());
		LOGTRACE("%s%s", __PRETTY_FUNCTION__, (" Processing after data collection. Blocks: " + to_string(ctrl.blocks)).c_str())
	}

	// If result FALSE, move to status phase
	if (!result) {
		Error(sense_key::ABORTED_COMMAND);
		return;
	}

	// Continue sending if block !=0
	if (ctrl.blocks != 0){
		LOGTRACE("%s%s", __PRETTY_FUNCTION__, (" Continuing to send. Blocks: " + to_string(ctrl.blocks)).c_str())
		assert(HasValidLength());
		assert(ctrl.offset == 0);
		return;
	}

	// Move to next phase
	LOGTRACE("%s Move to next phase: %s", __PRETTY_FUNCTION__, BUS::GetPhaseStrRaw(GetPhase()))
	switch (GetPhase()) {
		// Message in phase
		case BUS::phase_t::msgin:
			// Completed sending response to extended message of IDENTIFY message
			if (scsi.atnmsg) {
				// flag off
				scsi.atnmsg = false;

				// command phase
				Command();
			} else {
				// Bus free phase
				BusFree();
			}
			break;

		// Data-in Phase
		case BUS::phase_t::datain:
			// status phase
			Status();
			break;

		// status phase
		case BUS::phase_t::status:
			// Message in phase
			ctrl.length = 1;
			ctrl.blocks = 1;
			GetBuffer()[0] = (BYTE)ctrl.message;
			MsgIn();
			break;

		default:
			assert(false);
			break;
	}
}

void ScsiController::Receive()
{
	if (is_byte_transfer) {
		ReceiveBytes();
		return;
	}

	LOGTRACE("%s",__PRETTY_FUNCTION__)

	// REQ is low
	assert(!bus.GetREQ());
	assert(!bus.GetIO());

	// Length != 0 if received
	if (HasValidLength()) {
		LOGTRACE("%s Length is %d bytes", __PRETTY_FUNCTION__, ctrl.length)

		// If not able to receive all, move to status phase
		if (int len = bus.ReceiveHandShake(GetBuffer().data() + GetOffset(), ctrl.length);
				len != (int)ctrl.length) {
			LOGERROR("%s Not able to receive %d bytes of data, only received %d",__PRETTY_FUNCTION__, ctrl.length, len)
			Error(sense_key::ABORTED_COMMAND);
			return;
		}

		UpdateOffsetAndLength();

		return;
	}

	// Block subtraction, result initialization
	ctrl.blocks--;
	bool result = true;

	// Processing after receiving data (by phase)
	LOGTRACE("%s Phase: %s",__PRETTY_FUNCTION__, BUS::GetPhaseStrRaw(GetPhase()))
	switch (GetPhase()) {
		case BUS::phase_t::dataout:
			if (ctrl.blocks == 0) {
				// End with this buffer
				result = XferOut(false);
			} else {
				// Continue to next buffer (set offset, length)
				result = XferOut(true);
			}
			break;

		case BUS::phase_t::msgout:
			ctrl.message = GetBuffer()[0];
			if (!XferMsg(ctrl.message)) {
				// Immediately free the bus if message output fails
				BusFree();
				return;
			}

			// Clear message data in preparation for message-in
			ctrl.message = 0x00;
			break;

		default:
			break;
	}

	// If result FALSE, move to status phase
	// TODO Check whether we can raise scsi_exception here in order to simplify the error handling
	if (!result) {
		Error(sense_key::ABORTED_COMMAND);
		return;
	}

	// Continue to receive if block !=0
	if (ctrl.blocks != 0) {
		assert(HasValidLength());
		assert(ctrl.offset == 0);
		return;
	}

	// Move to next phase
	switch (GetPhase()) {
		case BUS::phase_t::command:
			ProcessCommand();
			break;

		case BUS::phase_t::msgout:
			ProcessMessage();
			break;

		case BUS::phase_t::dataout:
			// Block-oriented data have been handled above
			DataOutNonBlockOriented();

			Status();
			break;

		default:
			assert(false);
			break;
	}
}

bool ScsiController::XferMsg(int msg)
{
	assert(IsMsgOut());

	// Save message out data
	if (scsi.atnmsg) {
		scsi.msb[scsi.msc] = (BYTE)msg;
		scsi.msc++;
		scsi.msc %= 256;
	}

	return true;
}

void ScsiController::ReceiveBytes()
{
	assert(!bus.GetREQ());
	assert(!bus.GetIO());

	if (HasValidLength()) {
		LOGTRACE("%s Length is %d bytes", __PRETTY_FUNCTION__, ctrl.length)

		// If not able to receive all, move to status phase
		if (uint32_t len = bus.ReceiveHandShake(GetBuffer().data() + GetOffset(), ctrl.length);
				len != ctrl.length) {
			LOGERROR("%s Not able to receive %d bytes of data, only received %d",
					__PRETTY_FUNCTION__, ctrl.length, len)
			Error(sense_key::ABORTED_COMMAND);
			return;
		}

		bytes_to_transfer = ctrl.length;

		UpdateOffsetAndLength();

		return;
	}

	// Result initialization
	bool result = true;

	// Processing after receiving data (by phase)
	LOGTRACE("%s Phase: %s",__PRETTY_FUNCTION__, BUS::GetPhaseStrRaw(GetPhase()))
	switch (GetPhase()) {
		case BUS::phase_t::dataout:
			result = XferOut(false);
			break;

		case BUS::phase_t::msgout:
			ctrl.message = GetBuffer()[0];
			if (!XferMsg(ctrl.message)) {
				// Immediately free the bus if message output fails
				BusFree();
				return;
			}

			// Clear message data in preparation for message-in
			ctrl.message = 0x00;
			break;

		default:
			break;
	}

	// If result FALSE, move to status phase
	if (!result) {
		Error(sense_key::ABORTED_COMMAND);
		return;
	}

	// Move to next phase
	switch (GetPhase()) {
		case BUS::phase_t::command:
			ProcessCommand();
			break;

		case BUS::phase_t::msgout:
			ProcessMessage();
			break;

		case BUS::phase_t::dataout:
			Status();
			break;

		default:
			assert(false);
			break;
	}
}

bool ScsiController::XferOut(bool cont)
{
	assert(IsDataOut());

	if (!is_byte_transfer) {
		return XferOutBlockOriented(cont);
	}

	is_byte_transfer = false;

	if (auto device = GetDeviceForLun(GetEffectiveLun());
		device != nullptr && GetOpcode() == scsi_command::eCmdWrite6) {
		return device->WriteByteSequence(GetBuffer(), bytes_to_transfer);
	}

	LOGWARN("%s Received unexpected command $%02X", __PRETTY_FUNCTION__, (int)GetOpcode())

	return false;
}

void ScsiController::DataOutNonBlockOriented()
{
	assert(IsDataOut());

	switch (GetOpcode()) {
		// TODO Check why these cases are needed
		case scsi_command::eCmdWrite6:
		case scsi_command::eCmdWrite10:
		case scsi_command::eCmdWrite16:
		case scsi_command::eCmdWriteLong10:
		case scsi_command::eCmdWriteLong16:
		case scsi_command::eCmdVerify10:
		case scsi_command::eCmdVerify16:
			break;

		case scsi_command::eCmdModeSelect6:
		case scsi_command::eCmdModeSelect10: {
				// TODO Try to get rid of this cast
				if (auto device = dynamic_pointer_cast<ModePageDevice>(GetDeviceForLun(GetEffectiveLun()));
					device != nullptr) {
					device->ModeSelect(ctrl.cmd, GetBuffer(), GetOffset());
				}
				else {
					throw scsi_exception(sense_key::ILLEGAL_REQUEST, asc::INVALID_COMMAND_OPERATION_CODE);
				}
			}
			break;

		case scsi_command::eCmdSetMcastAddr:
			// TODO: Eventually, we should store off the multicast address configuration data here...
			break;

		default:
			LOGWARN("Unexpected Data Out phase for command $%02X", (int)GetOpcode())
			break;
	}
}

//---------------------------------------------------------------------------
//
//	Data transfer IN
//	*Reset offset and length
//
//---------------------------------------------------------------------------
bool ScsiController::XferIn(vector<BYTE>& buf)
{
	assert(IsDataIn());

	LOGTRACE("%s command=%02X", __PRETTY_FUNCTION__, (int)GetOpcode())

	int lun = GetEffectiveLun();
	if (!HasDeviceForLun(lun)) {
		return false;
	}

	// Limited to read commands
	switch (GetOpcode()) {
		case scsi_command::eCmdRead6:
		case scsi_command::eCmdRead10:
		case scsi_command::eCmdRead16:
			// Read from disk
			try {
				ctrl.length = (dynamic_pointer_cast<Disk>(GetDeviceForLun(lun)))->Read(ctrl.cmd, buf, ctrl.next);
			}
			catch(const scsi_exception&) {
				// If there is an error, go to the status phase
				return false;
			}

			ctrl.next++;

			// If things are normal, work setting
			ResetOffset();
			break;

		// Other (impossible)
		default:
			assert(false);
			return false;
	}

	return true;
}

//---------------------------------------------------------------------------
//
//	Data transfer OUT
//	*If cont=true, reset the offset and length
//
//---------------------------------------------------------------------------
bool ScsiController::XferOutBlockOriented(bool cont)
{
	auto disk = dynamic_pointer_cast<Disk>(GetDeviceForLun(GetEffectiveLun()));
	if (disk == nullptr) {
		return false;
	}

	// Limited to write commands
	switch (GetOpcode()) {
		case scsi_command::eCmdModeSelect6:
		case scsi_command::eCmdModeSelect10:
			try {
				disk->ModeSelect(ctrl.cmd, GetBuffer(), GetOffset());
			}
			catch(const scsi_exception& e) {
				Error(e.get_sense_key(), e.get_asc(), e.get_status());
				return false;
			}
			break;

		case scsi_command::eCmdWrite6:
		case scsi_command::eCmdWrite10:
		case scsi_command::eCmdWrite16:
		// TODO Verify has to verify, not to write
		case scsi_command::eCmdVerify10:
		case scsi_command::eCmdVerify16:
		{
			// Special case Write function for brige
			// TODO This class must not know about SCSIBR
			if (auto bridge = dynamic_pointer_cast<SCSIBR>(disk); bridge) {
				if (!bridge->WriteBytes(ctrl.cmd, GetBuffer(), ctrl.length)) {
					// Write failed
					return false;
				}

				ResetOffset();
				break;
			}

			// Special case Write function for DaynaPort
			// TODO This class must not know about DaynaPort
			if (auto daynaport = dynamic_pointer_cast<SCSIDaynaPort>(disk); daynaport) {
				daynaport->WriteBytes(ctrl.cmd, GetBuffer(), 0);

				ResetOffset();
				ctrl.blocks = 0;
				break;
			}

			try {
				disk->Write(ctrl.cmd, GetBuffer(), ctrl.next - 1);
			}
			catch(const scsi_exception& e) {
				Error(e.get_sense_key(), e.get_asc(), e.get_status());

				// Write failed
				return false;
			}

			// If you do not need the next block, end here
			ctrl.next++;
			if (!cont) {
				break;
			}

			// Check the next block
			try {
				ctrl.length = disk->WriteCheck(ctrl.next - 1);
			}
			catch(const scsi_exception&) {
				// Cannot write
				return false;
			}

			ResetOffset();
			break;
		}

		case scsi_command::eCmdSetMcastAddr:
			LOGTRACE("%s Done with DaynaPort Set Multicast Address", __PRETTY_FUNCTION__)
			break;

		default:
			LOGWARN("Received an unexpected command ($%02X) in %s", (int)GetOpcode(), __PRETTY_FUNCTION__)
			break;
	}

	return true;
}

void ScsiController::ProcessCommand()
{
	uint32_t len = GPIOBUS::GetCommandByteCount(GetBuffer()[0]);

	stringstream s;
	s << setfill('0') << setw(2) << hex;
	for (uint32_t i = 0; i < len; i++) {
		ctrl.cmd[i] = GetBuffer()[i];
		s << ctrl.cmd[i];
	}
	LOGTRACE("%s CDB=$%s",__PRETTY_FUNCTION__, s.str().c_str())

	Execute();
}

void ScsiController::ParseMessage()
{
	int i = 0;
	while (i < scsi.msc) {
		const BYTE message_type = scsi.msb[i];

		if (message_type == 0x06) {
			LOGTRACE("Received ABORT message")
			BusFree();
			return;
		}

		if (message_type == 0x0C) {
			LOGTRACE("Received BUS DEVICE RESET message")
			scsi.syncoffset = 0;
			BusFree();
			return;
		}

		if (message_type >= 0x80) {
			identified_lun = (int)message_type & 0x1F;
			LOGTRACE("Received IDENTIFY message for LUN %d", identified_lun)
		}

		if (message_type == 0x01) {
			LOGTRACE("Received EXTENDED MESSAGE")

			// Check only when synchronous transfer is possible
			if (!scsi.syncenable || scsi.msb[i + 2] != 0x01) {
				ctrl.length = 1;
				ctrl.blocks = 1;
				GetBuffer()[0] = 0x07;
				MsgIn();
				return;
			}

			scsi.syncperiod = scsi.msb[i + 3];
			if (scsi.syncperiod > MAX_SYNC_PERIOD) {
				scsi.syncperiod = MAX_SYNC_PERIOD;
			}

			scsi.syncoffset = scsi.msb[i + 4];
			if (scsi.syncoffset > MAX_SYNC_OFFSET) {
				scsi.syncoffset = MAX_SYNC_OFFSET;
			}

			// STDR response message generation
			ctrl.length = 5;
			ctrl.blocks = 1;
			GetBuffer()[0] = 0x01;
			GetBuffer()[1] = 0x03;
			GetBuffer()[2] = 0x01;
			GetBuffer()[3] = scsi.syncperiod;
			GetBuffer()[4] = scsi.syncoffset;
			MsgIn();
			return;
		}

		// Next message
		i++;
	}
}

void ScsiController::ProcessMessage()
{
	// Continue message out phase as long as ATN keeps asserting
	if (bus.GetATN()) {
		// Data transfer is 1 byte x 1 block
		ResetOffset();
		ctrl.length = 1;
		ctrl.blocks = 1;
		return;
	}

	if (scsi.atnmsg) {
		ParseMessage();
	}

	// Initialize ATN message reception status
	scsi.atnmsg = false;

	Command();
}

int ScsiController::GetEffectiveLun() const
{
	// Return LUN from IDENTIFY message, or return the LUN from the CDB as fallback
	return identified_lun != -1 ? identified_lun : GetLun();
}

void ScsiController::Sleep()
{
<<<<<<< HEAD
	if (uint32_t time = SysTimer::instance().GetTimerLow() - execstart; time < MIN_EXEC_TIME) {
		SysTimer::instance().SleepUsec(MIN_EXEC_TIME - time);
=======
	if (const uint32_t time = SysTimer::GetTimerLow() - execstart; time < MIN_EXEC_TIME) {
		SysTimer::SleepUsec(MIN_EXEC_TIME - time);
>>>>>>> 99a1c7cd
	}
	execstart = 0;
}<|MERGE_RESOLUTION|>--- conflicted
+++ resolved
@@ -1058,13 +1058,8 @@
 
 void ScsiController::Sleep()
 {
-<<<<<<< HEAD
-	if (uint32_t time = SysTimer::instance().GetTimerLow() - execstart; time < MIN_EXEC_TIME) {
-		SysTimer::instance().SleepUsec(MIN_EXEC_TIME - time);
-=======
 	if (const uint32_t time = SysTimer::GetTimerLow() - execstart; time < MIN_EXEC_TIME) {
 		SysTimer::SleepUsec(MIN_EXEC_TIME - time);
->>>>>>> 99a1c7cd
 	}
 	execstart = 0;
 }