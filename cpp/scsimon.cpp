--- conflicted
+++ resolved
@@ -11,397 +11,9 @@
 
 using namespace std;
 
-<<<<<<< HEAD
-static const int _MAX_FNAME = 256;
-
-//---------------------------------------------------------------------------
-//
-//	Variable declarations
-//
-//---------------------------------------------------------------------------
-static volatile bool running; // Running flag
-shared_ptr<GPIOBUS> bus;			      // GPIO Bus
-
-uint32_t buff_size = 1000000;
-data_capture *data_buffer;
-uint32_t data_idx = 0;
-
-double ns_per_loop;
-
-bool print_help = false;
-bool import_data = false;
-
-// We don't really need to support 256 character file names - this causes
-// all kinds of compiler warnings when the log filename can be up to 256
-// characters. _MAX_FNAME/2 is just an arbitrary value.
-char file_base_name[_MAX_FNAME / 2] = "log";
-char vcd_file_name[_MAX_FNAME];
-char json_file_name[_MAX_FNAME];
-char html_file_name[_MAX_FNAME];
-char input_file_name[_MAX_FNAME];
-
-//---------------------------------------------------------------------------
-//
-//	Signal Processing
-//
-//---------------------------------------------------------------------------
-void KillHandler(int)
-{
-    // Stop instruction
-    running = false;
-}
-
-void parse_arguments(int argc, char *argv[])
-{
-    int opt;
-
-    while ((opt = getopt(argc, argv, "-Hhb:i:")) != -1)
-    {
-        switch (opt)
-        {
-        // The three options below are kind of a compound option with two letters
-        case 'h':
-        case 'H':
-            print_help = true;
-            break;
-        case 'b':
-            buff_size = atoi(optarg);
-            break;
-        case 'i':
-            strncpy(input_file_name, optarg, sizeof(input_file_name)-1);
-            import_data = true;
-            break;
-        case 1:
-            strncpy(file_base_name, optarg, sizeof(file_base_name) - 5);
-            break;
-        default:
-            cout << "default: " << optarg << endl;
-            break;
-        }
-    }
-
-    /* Process any remaining command line arguments (not options). */
-    if (optind < argc) {
-        while (optind < argc)
-            strncpy(file_base_name, argv[optind++], sizeof(file_base_name)-1);
-    }
-
-    strcpy(vcd_file_name, file_base_name);
-    strcat(vcd_file_name, ".vcd");
-    strcpy(json_file_name, file_base_name);
-    strcat(json_file_name, ".json");
-    strcpy(html_file_name, file_base_name);
-    strcat(html_file_name, ".html");
-}
-//---------------------------------------------------------------------------
-//
-//	Copyright text
-//
-//---------------------------------------------------------------------------
-void print_copyright_text(int, char *[])
-{
-    LOGINFO("SCSI Monitor Capture Tool - part of RaSCSI(*^..^*) ")
-    LOGINFO("version %s (%s, %s)",
-            rascsi_get_version_string().c_str(),
-            __DATE__,
-            __TIME__)
-    LOGINFO("Powered by XM6 TypeG Technology ")
-    LOGINFO("Copyright (C) 2016-2020 GIMONS")
-    LOGINFO("Copyright (C) 2020-2022 Contributors to the RaSCSI project")
-    LOGINFO(" ")
-}
-
-//---------------------------------------------------------------------------
-//
-//	Help text
-//
-//---------------------------------------------------------------------------
-void print_help_text(int, char *argv[])
-{
-    LOGINFO("%s -i [input file json] -b [buffer size] [output file]", argv[0])
-    LOGINFO("       -i [input file json] - scsimon will parse the json file instead of capturing new data")
-    LOGINFO("                              If -i option is not specified, scsimon will read the gpio pins")
-    LOGINFO("       -b [buffer size]     - Override the default buffer size of %d.", buff_size)
-    LOGINFO("       [output file]        - Base name of the output files. The file extension (ex: .json)")
-    LOGINFO("                              will be appended to this file name")
-}
-
-//---------------------------------------------------------------------------
-//
-//	Banner Output
-//
-//---------------------------------------------------------------------------
-void Banner(int, char *[])
-{
-    if (import_data) {
-        LOGINFO("Reading input file: %s", input_file_name)
-    }
-    else {
-        LOGINFO("Reading live data from the GPIO pins")
-        LOGINFO("    Connection type : %s", bus->GetConnectDesc().c_str())
-    }
-    LOGINFO("    Data buffer size: %u", buff_size)
-    LOGINFO(" ")
-    LOGINFO("Generating output files:")
-    LOGINFO("   %s - Value Change Dump file that can be opened with GTKWave", vcd_file_name)
-    LOGINFO("   %s - JSON file with raw data", json_file_name)
-    LOGINFO("   %s - HTML file with summary of commands", html_file_name)
-}
-
-//---------------------------------------------------------------------------
-//
-//	Initialization
-//
-//---------------------------------------------------------------------------
-bool Init()
-{
-    // Interrupt handler settings
-    if (signal(SIGINT, KillHandler) == SIG_ERR) {
-        return false;
-    }
-    if (signal(SIGHUP, KillHandler) == SIG_ERR) {
-        return false;
-    }
-    if (signal(SIGTERM, KillHandler) == SIG_ERR) {
-        return false;
-    }
-
-    // GPIO Initialization
-    bus = GPIOBUS_Factory::Create();
-    if (!bus->Init())
-    {
-        LOGERROR("Unable to intiailize the GPIO bus. Exiting....")
-        return false;
-    }
-
-    // Bus Reset
-    bus->Reset();
-
-    // Other
-    running = false;
-
-    return true;
-}
-
-void Cleanup()
-{
-    if (!import_data) {
-        LOGINFO("Stopping data collection....")
-    }
-    LOGINFO(" ")
-    LOGINFO("Generating %s...", vcd_file_name)
-    scsimon_generate_value_change_dump(vcd_file_name, data_buffer, data_idx);
-    LOGINFO("Generating %s...", json_file_name)
-    scsimon_generate_json(json_file_name, data_buffer, data_idx);
-    LOGINFO("Generating %s...", html_file_name)
-    scsimon_generate_html(html_file_name, data_buffer, data_idx);
-
-    // Cleanup the Bus
-    bus->Cleanup();
-}
-
-void Reset()
-{
-    // Reset the bus
-    bus->Reset();
-}
-
-//---------------------------------------------------------------------------
-//
-//	Pin the thread to a specific CPU (Only applies to Linux)
-//
-//---------------------------------------------------------------------------
-#ifdef __linux__
-void FixCpu(int cpu)
-{
-    // Get the number of CPUs
-    cpu_set_t cpuset;
-    CPU_ZERO(&cpuset);
-    sched_getaffinity(0, sizeof(cpu_set_t), &cpuset);
-    int cpus = CPU_COUNT(&cpuset);
-
-    // Set the thread affinity
-    if (cpu < cpus)
-    {
-        CPU_ZERO(&cpuset);
-        CPU_SET(cpu, &cpuset);
-        sched_setaffinity(0, sizeof(cpu_set_t), &cpuset);
-    }
-}
-#endif
-
-#ifdef DEBUG
-static uint32_t high_bits = 0x0;
-static uint32_t low_bits = 0xFFFFFFFF;
-#endif
-
-//---------------------------------------------------------------------------
-//
-//	Main processing
-//
-//---------------------------------------------------------------------------
-=======
->>>>>>> c98c52ff
 int main(int argc, char *argv[])
 {
 	const vector<char *> args(argv, argv + argc);
 
-<<<<<<< HEAD
-#ifdef DEBUG
-    spdlog::set_level(spdlog::level::trace);
-#else
-    spdlog::set_level(spdlog::level::info);
-#endif
-    spdlog::set_pattern("%^[%l]%$ %v");
-
-    print_copyright_text(argc, argv);
-    parse_arguments(argc, argv);
-
-#ifdef DEBUG
-    uint32_t prev_high = high_bits;
-    uint32_t prev_low = low_bits;
-#endif
-    ostringstream s;
-    uint32_t prev_sample = 0xFFFFFFFF;
-    uint32_t this_sample = 0;
-    timeval start_time;
-    timeval stop_time;
-    uint64_t loop_count = 0;
-    timeval time_diff;
-    uint64_t elapsed_us;
-
-    if (print_help)
-    {
-        print_help_text(argc, argv);
-        exit(0);
-    }
-
-    // Output the Banner
-    Banner(argc, argv);
-
-    data_buffer = (data_capture *)calloc(buff_size, sizeof(data_capture_t));
-
-    if (import_data)
-    {
-        data_idx = scsimon_read_json(input_file_name, data_buffer, buff_size);
-        if (data_idx > 0)
-        {
-            LOGDEBUG("Read %d samples from %s", data_idx, input_file_name)
-            Cleanup();
-        }
-        exit(0);
-    }
-
-    LOGINFO(" ")
-    LOGINFO("Now collecting data.... Press CTRL-C to stop.")
-    LOGINFO(" ")
-
-    // Initialize
-    int ret = 0;
-    if (!Init()) {
-        ret = EPERM;
-        goto init_exit;
-    }
-
-    // Reset
-    Reset();
-
-#ifdef __linux__
-    // Set the affinity to a specific processor core
-    FixCpu(3);
-
-    // Scheduling policy setting (highest priority)
-    struct sched_param schparam;
-    schparam.sched_priority = sched_get_priority_max(SCHED_FIFO);
-    sched_setscheduler(0, SCHED_FIFO, &schparam);
-#endif
-
-    // Start execution
-    running = true;
-    bus->SetACT(false);
-
-    (void)gettimeofday(&start_time, nullptr);
-
-    // LOGDEBUG("ALL_SCSI_PINS %08X\n", ALL_SCSI_PINS)
-
-    // Main Loop
-    while (running)
-    {
-        // Work initialization
-        this_sample = (bus->Acquire());// & ALL_SCSI_PINS);
-        loop_count++;
-        if (loop_count > LLONG_MAX - 1)
-        {
-            LOGINFO("Maximum amount of time has elapsed. SCSIMON is terminating.")
-            running = false;
-        }
-        if (data_idx >= (buff_size - 2))
-        {
-            LOGINFO("Internal data buffer is full. SCSIMON is terminating.")
-            running = false;
-        }
-
-        if (this_sample != prev_sample)
-        {
-
-#ifdef DEBUG
-            // This is intended to be a debug check to see if every pin is set
-            // high and low at some point.
-            high_bits |= this_sample;
-            low_bits &= this_sample;
-            if ((high_bits != prev_high) || (low_bits != prev_low))
-            {
-                LOGDEBUG("   %08X    %08X\n", high_bits, low_bits)
-            }
-            prev_high = high_bits;
-            prev_low = low_bits;
-            if ((data_idx % 1000) == 0)
-            {
-                s.str("");
-                s << "Collected " << data_idx << " samples...";
-                LOGDEBUG("%s", s.str().c_str())
-            }
-#endif
-            data_buffer[data_idx].data = this_sample;
-            data_buffer[data_idx].timestamp = loop_count;
-            data_idx++;
-            prev_sample = this_sample;
-        }
-
-        continue;
-    }
-
-    // Collect one last sample, otherwise it looks like the end of the data was cut off
-    if (data_idx < buff_size)
-    {
-        data_buffer[data_idx].data = this_sample;
-        data_buffer[data_idx].timestamp = loop_count;
-        data_idx++;
-    }
-
-    (void)gettimeofday(&stop_time, nullptr);
-
-    timersub(&stop_time, &start_time, &time_diff);
-
-    elapsed_us = ((time_diff.tv_sec * 1000000) + time_diff.tv_usec);
-    s.str("");
-    s << "Elapsed time: " << elapsed_us << " microseconds (" << elapsed_us / 1000000 << " seconds)";
-    LOGINFO("%s", s.str().c_str())
-    s.str("");
-    s << "Collected " << data_idx << " changes";
-    LOGINFO("%s", s.str().c_str())
-
-    // Note: ns_per_loop is a global variable that is used by Cleanup() to printout the timestamps.
-    ns_per_loop = (elapsed_us * 1000) / (double)loop_count;
-    s.str("");
-    s << "Read the SCSI bus " << loop_count << " times with an average of " << ns_per_loop << " ns for each read";
-    LOGINFO("%s", s.str().c_str())
-
-    Cleanup();
-
-init_exit:
-    exit(ret);
-=======
 	return ScsiMon().run(args);
->>>>>>> c98c52ff
 }