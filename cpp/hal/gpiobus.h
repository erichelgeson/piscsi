//---------------------------------------------------------------------------
//
//	SCSI Target Emulator RaSCSI Reloaded
//	for Raspberry Pi
//
//	Powered by XM6 TypeG Technology.
//	Copyright (C) 2016-2020 GIMONS
//	[ GPIO-SCSI bus ]
//
//---------------------------------------------------------------------------

#pragma once

#include "config.h"
#include "hal/board_type.h"
#include "scsi.h"
#include "bus.h"
#include <array>
#include <memory>
#include <vector>

#ifdef __linux__
#include <linux/gpio.h>
#endif

//---------------------------------------------------------------------------
//
//	Connection method definitions
//
//---------------------------------------------------------------------------
//#define CONNECT_TYPE_STANDARD		// Standard (SCSI logic, standard pin assignment)
//#define CONNECT_TYPE_FULLSPEC		// Full spec (SCSI logic, standard pin assignment)
//#define CONNECT_TYPE_AIBOM		// AIBOM version (positive logic, unique pin assignment)
//#define CONNECT_TYPE_GAMERNIUM	// GAMERnium.com version (standard logic, unique pin assignment)

// #if defined CONNECT_TYPE_STANDARD
// #include "hal/gpiobus_standard.h"
// #elif defined CONNECT_TYPE_FULLSPEC
// #include "hal/gpiobus_fullspec.h"
// #elif defined CONNECT_TYPE_AIBOM
// #include "hal/gpiobus_aibom.h"
// #elif defined CONNECT_TYPE_GAMERNIUM
// #include "hal/gpiobus_gamernium.h"
// #else
// #error Invalid connection type or none specified
// #endif
#define ENABLE_GPIO_TRACE
#ifdef ENABLE_GPIO_TRACE
#define GPIO_FUNCTION_TRACE LOGTRACE("%s", __PRETTY_FUNCTION__)
#else
#define GPIO_FUNCTION_TRACE
#endif

using namespace std;

//---------------------------------------------------------------------------
//
//	Signal control logic and pin assignment customization
//
//---------------------------------------------------------------------------

//---------------------------------------------------------------------------
//
//	SIGNAL_CONTROL_MODE: Signal control mode selection
//	 You can customize the signal control logic from Version 1.22
//
//	 0:SCSI logical specification
//	    Conversion board using 74LS641-1 etc. directly connected or published on HP
//	  True  : 0V
//	  False : Open collector output (disconnect from bus)
//
//	 1:Negative logic specification (when using conversion board for negative logic -> SCSI logic)
//	    There is no conversion board with this specification at this time
//	  True  : 0V   -> (CONVERT) -> 0V
//	  False : 3.3V -> (CONVERT) -> Open collector output
//
//	 2:Positive logic specification (when using the conversion board for positive logic -> SCSI logic)
//	    RaSCSI Adapter Rev.C @132sync etc.
//
//	  True  : 3.3V -> (CONVERT) -> 0V
//	  False : 0V   -> (CONVERT) -> Open collector output
//
//---------------------------------------------------------------------------

//---------------------------------------------------------------------------
//
//	Control signal pin assignment setting
//	 GPIO pin mapping table for control signals.
//
//	 Control signal:
//	  PIN_ACT
//	    Signal that indicates the status of processing SCSI command.
//	  PIN_ENB
//	    Signal that indicates the valid signal from start to finish.
//	  PIN_TAD
//	    Signal that indicates the input/output direction of the target signal (BSY,IO,CD,MSG,REG).
//	  PIN_IND
//	    Signal that indicates the input/output direction of the initiator signal (SEL, ATN, RST, ACK).
//	  PIN_DTD
//	    Signal that indicates the input/output direction of the data lines (DT0...DT7,DP).
//
//---------------------------------------------------------------------------

//---------------------------------------------------------------------------
//
//	Control signal output logic
//	  0V:FALSE  3.3V:TRUE
//
//	  ACT_ON
//	    PIN_ACT signal
//	  ENB_ON
//	    PIN_ENB signal
//	  TAD_IN
//	    PIN_TAD This is the logic when inputting.
//	  IND_IN
//	    PIN_ENB This is the logic when inputting.
//    DTD_IN
//	    PIN_ENB This is the logic when inputting.
//
//---------------------------------------------------------------------------

//---------------------------------------------------------------------------
//
//	SCSI signal pin assignment setting
//	  GPIO pin mapping table for SCSI signals.
//	  PIN_DT0～PIN_SEL
//
//---------------------------------------------------------------------------

#define ALL_SCSI_PINS                              \
    ((1 << phys_to_gpio_map.at(board->pin_dt0))) | \
    ((1 << phys_to_gpio_map.at(board->pin_dt1))) | \
    ((1 << phys_to_gpio_map.at(board->pin_dt2))) | \
    ((1 << phys_to_gpio_map.at(board->pin_dt3))) | \
    ((1 << phys_to_gpio_map.at(board->pin_dt4))) | \
    ((1 << phys_to_gpio_map.at(board->pin_dt5))) | \
    ((1 << phys_to_gpio_map.at(board->pin_dt6))) | \
    ((1 << phys_to_gpio_map.at(board->pin_dt7))) | \
    ((1 << phys_to_gpio_map.at(board->pin_dp)))  | \
    ((1 << phys_to_gpio_map.at(board->pin_atn))) | \
    ((1 << phys_to_gpio_map.at(board->pin_rst))) | \
    ((1 << phys_to_gpio_map.at(board->pin_ack))) | \
    ((1 << phys_to_gpio_map.at(board->pin_req))) | \
    ((1 << phys_to_gpio_map.at(board->pin_msg))) | \
    ((1 << phys_to_gpio_map.at(board->pin_cd)))  | \
    ((1 << phys_to_gpio_map.at(board->pin_io)))  | \
    ((1 << phys_to_gpio_map.at(board->pin_bsy))  | \
    ((1 << phys_to_gpio_map.at(board->pin_sel)))

//---------------------------------------------------------------------------
//
//	Constant declarations (GPIO)
//
//---------------------------------------------------------------------------
const static uint32_t SYST_OFFSET = 0x00003000;
const static uint32_t IRPT_OFFSET = 0x0000B200;
const static uint32_t ARMT_OFFSET = 0x0000B400;
const static uint32_t PADS_OFFSET = 0x00100000;
const static uint32_t GPIO_OFFSET = 0x00200000;
const static uint32_t QA7_OFFSET  = 0x01000000;

const static int GPIO_PULLNONE   = 0;
const static int GPIO_PULLDOWN   = 1;
const static int GPIO_PULLUP     = 2;
const static int GPIO_FSEL_0     = 0;
const static int GPIO_FSEL_1     = 1;
const static int GPIO_FSEL_2     = 2;
const static int GPIO_FSEL_3     = 3;
const static int GPIO_SET_0      = 7;
const static int GPIO_CLR_0      = 10;
const static int GPIO_LEV_0      = 13;
const static int GPIO_EDS_0      = 16;
const static int GPIO_REN_0      = 19;
const static int GPIO_FEN_0      = 22;
const static int GPIO_HEN_0      = 25;
const static int GPIO_LEN_0      = 28;
const static int GPIO_AREN_0     = 31;
const static int GPIO_AFEN_0     = 34;
const static int GPIO_PUD        = 37;
const static int GPIO_CLK_0      = 38;
const static int GPIO_GPPINMUXSD = 52;
const static int GPIO_PUPPDN0    = 57;
const static int GPIO_PUPPDN1    = 58;
const static int GPIO_PUPPDN3    = 59;
const static int GPIO_PUPPDN4    = 60;
const static int PAD_0_27        = 11;
const static int SYST_CS         = 0;
const static int SYST_CLO        = 1;
const static int SYST_CHI        = 2;
const static int SYST_C0         = 3;
const static int SYST_C1         = 4;
const static int SYST_C2         = 5;
const static int SYST_C3         = 6;
const static int ARMT_LOAD       = 0;
const static int ARMT_VALUE      = 1;
const static int ARMT_CTRL       = 2;
const static int ARMT_CLRIRQ     = 3;
const static int ARMT_RAWIRQ     = 4;
const static int ARMT_MSKIRQ     = 5;
const static int ARMT_RELOAD     = 6;
const static int ARMT_PREDIV     = 7;
const static int ARMT_FREERUN    = 8;
const static int IRPT_PND_IRQ_B  = 0;
const static int IRPT_PND_IRQ_1  = 1;
const static int IRPT_PND_IRQ_2  = 2;
const static int IRPT_FIQ_CNTL   = 3;
const static int IRPT_ENB_IRQ_1  = 4;
const static int IRPT_ENB_IRQ_2  = 5;
const static int IRPT_ENB_IRQ_B  = 6;
const static int IRPT_DIS_IRQ_1  = 7;
const static int IRPT_DIS_IRQ_2  = 8;
const static int IRPT_DIS_IRQ_B  = 9;
const static int QA7_CORE0_TINTC = 16;
const static int GPIO_IRQ        = (32 + 20); // GPIO3

// #define GPIO_INEDGE ((1 << PIN_BSY) | (1 << PIN_SEL) | (1 << PIN_ATN) | (1 << PIN_ACK) | (1 << PIN_RST))

// #define GPIO_MCI ((1 << PIN_MSG) | (1 << PIN_CD) | (1 << PIN_IO))

//---------------------------------------------------------------------------
//
//	Constant declarations (GIC)
//
//---------------------------------------------------------------------------
const static uint32_t ARM_GICD_BASE = 0xFF841000;
const static uint32_t ARM_GICC_BASE = 0xFF842000;
const static uint32_t ARM_GIC_END   = 0xFF847FFF;
const static int GICD_CTLR          = 0x000;
const static int GICD_IGROUPR0      = 0x020;
const static int GICD_ISENABLER0    = 0x040;
const static int GICD_ICENABLER0    = 0x060;
const static int GICD_ISPENDR0      = 0x080;
const static int GICD_ICPENDR0      = 0x0A0;
const static int GICD_ISACTIVER0    = 0x0C0;
const static int GICD_ICACTIVER0    = 0x0E0;
const static int GICD_IPRIORITYR0   = 0x100;
const static int GICD_ITARGETSR0    = 0x200;
const static int GICD_ICFGR0        = 0x300;
const static int GICD_SGIR          = 0x3C0;
const static int GICC_CTLR          = 0x000;
const static int GICC_PMR           = 0x001;
const static int GICC_IAR           = 0x003;
const static int GICC_EOIR          = 0x004;

//---------------------------------------------------------------------------
//
//	Constant declarations (GIC IRQ)
//
//---------------------------------------------------------------------------
const static int GIC_IRQLOCAL0 = (16 + 14);
const static int GIC_GPIO_IRQ  = (32 + 116); // GPIO3

//---------------------------------------------------------------------------
//
//	Class definition
//
//---------------------------------------------------------------------------
class GPIOBUS : public BUS
{
  public:
    static GPIOBUS *create();

    // Basic Functions
    GPIOBUS()           = default;
    ~GPIOBUS() override = default;
    // Destructor
    bool Init(mode_e mode = mode_e::TARGET, board_type::rascsi_board_type_e rascsi_type =
                                                board_type::rascsi_board_type_e::BOARD_TYPE_FULLSPEC) override;
    
    void InitializeGpio();
    
    // Initialization
    void Reset() override;
    // Reset
    void Cleanup() override;
    // Cleanup

    uint32_t Acquire() override = 0;

    void SetENB(bool ast);
    // Set ENB signal

    bool GetBSY() const override;
    // Get BSY signal
    void SetBSY(bool ast) override;
    // Set BSY signal

    bool GetSEL() const override;
    // Get SEL signal
    void SetSEL(bool ast) override;
    // Set SEL signal

    bool GetATN() const override;
    // Get ATN signal
    void SetATN(bool ast) override;
    // Set ATN signal

    bool GetACK() const override;
    // Get ACK signal
    void SetACK(bool ast) override;
    // Set ACK signal

    bool GetACT() const;
    // Get ACT signal
    void SetACT(bool ast);
    // Set ACT signal

    bool GetRST() const override;
    // Get RST signal
    void SetRST(bool ast) override;
    // Set RST signal

    bool GetMSG() const override;
    // Get MSG signal
    void SetMSG(bool ast) override;
    // Set MSG signal

    bool GetCD() const override;
    // Get CD signal
    void SetCD(bool ast) override;
    // Set CD signal

    bool GetIO() override;
    // Get IO signal
    void SetIO(bool ast) override;
    // Set IO signal

    bool GetREQ() const override;
    // Get REQ signal
    void SetREQ(bool ast) override;
    // Set REQ signal
    bool GetDP() const override;
    // Get Data parity signal

    // Extract as specific pin field from a raw data capture
    uint32_t GetPinRaw(uint32_t raw_data, board_type::pi_physical_pin_e pin_num);
    // TODO: SCSIMON needs to be re-worked to work differently. For now, a quick
    // and dirty hack is just to expose the current board type data structure.
    shared_ptr<board_type::Rascsi_Board_Type> GetBoard()
    {
        return board;
    }

    int CommandHandShake(uint8_t *buf) override;
    // Command receive handshake
    int ReceiveHandShake(uint8_t *buf, int count) override;
    // Data receive handshake
    int SendHandShake(uint8_t *buf, int count, int delay_after_bytes) override;
    // Data transmission handshake

    // Get the phase based on raw data
    static BUS::phase_t GetPhaseRaw(uint32_t raw_data);

<<<<<<< HEAD
    static int GetCommandByteCount(uint8_t opcode);

    const string GetConnectDesc();

=======
>>>>>>> c98c52ff
#ifdef USE_SEL_EVENT_ENABLE
    // SEL signal interrupt
    bool PollSelectEvent();
    // SEL signal event polling
    void ClearSelectEvent();
    // Clear SEL signal event
#endif // USE_SEL_EVENT_ENABLE

// TODO: THIS SHOULD BE PROTECTED
    static vector<board_type::pi_physical_pin_e> SignalTable; // signal table

// TODO: RESTORE THIS TO PROTECTED!!!
//   protected:
    // SCSI I/O signal control
    virtual void MakeTable() = 0;
    // Create work data
    virtual void SetControl(board_type::pi_physical_pin_e pin, board_type::gpio_high_low_e ast) = 0;
    // Set Control Signal
    virtual void SetMode(board_type::pi_physical_pin_e pin, board_type::gpio_direction_e mode) = 0;
    // Set SCSI I/O mode
    bool GetSignal(board_type::pi_physical_pin_e pin) const override = 0;
    // Set Control Signal
    void SetSignal(board_type::pi_physical_pin_e pin, board_type::gpio_high_low_e ast) override = 0;
    // Set SCSI I/O mode
    virtual bool WaitSignal(board_type::pi_physical_pin_e pin, board_type::gpio_high_low_e ast) = 0;
    // Wait for a signal to change
    // Interrupt control
    virtual void DisableIRQ() = 0;
    // IRQ Disabled
    virtual void EnableIRQ() = 0;
    // IRQ Enabled

    //  GPIO pin functionality settings
    virtual void PinConfig(board_type::pi_physical_pin_e pin, board_type::gpio_direction_e mode) = 0;
    // GPIO pin direction setting
    virtual void PullConfig(board_type::pi_physical_pin_e pin, board_type::gpio_pull_up_down_e mode) = 0;
    // GPIO pin pull up/down resistor setting
    virtual void PinSetSignal(board_type::pi_physical_pin_e pin, board_type::gpio_high_low_e ast) = 0;
    // Set GPIO output signal
    virtual void DrvConfig(uint32_t drive) = 0;
    // Set GPIO drive strength

    mode_e actmode = mode_e::TARGET; // Operation mode

    shared_ptr<board_type::Rascsi_Board_Type> board = nullptr;

#if !defined(__x86_64__) && !defined(__X86__)
    uint32_t baseaddr = 0; // Base address
#endif



#ifdef USE_SEL_EVENT_ENABLE
    struct gpioevent_request selevreq = {}; // SEL signal event request

    int epfd; // epoll file descriptor
#endif        // USE_SEL_EVENT_ENABLE

  private:
    int rpitype = 0; // Type of Raspberry Pi

    volatile uint32_t *gpio = nullptr; // GPIO register

    volatile uint32_t *pads = nullptr; // PADS register

#if !defined(__x86_64__) && !defined(__X86__)
    volatile uint32_t *level = nullptr; // GPIO input level
#endif

    volatile uint32_t *irpctl = nullptr; // Interrupt control register

    volatile uint32_t irptenb; // Interrupt enabled state

    volatile uint32_t *qa7regs = nullptr; // QA7 register

    volatile int tintcore; // Interupt control target CPU.

    volatile uint32_t tintctl; // Interupt control

    volatile uint32_t giccpmr; // GICC priority setting

#if !defined(__x86_64__) && !defined(__X86__)
    volatile uint32_t *gicd = nullptr; // GIC Interrupt distributor register
#endif

    volatile uint32_t *gicc = nullptr; // GIC CPU interface register

    array<uint32_t, 4> gpfsel; // GPFSEL0-4 backup values



#if SIGNAL_CONTROL_MODE == 0
    array<array<uint32_t, 256>, 3> tblDatMsk; // Data mask table

    array<array<uint32_t, 256>, 3> tblDatSet; // Data setting table
#else
    array<uint32_t, 256> tblDatMsk = {}; // Data mask table

    array<uint32_t, 256> tblDatSet = {}; // Table setting table
#endif
};<|MERGE_RESOLUTION|>--- conflicted
+++ resolved
@@ -351,13 +351,9 @@
     // Get the phase based on raw data
     static BUS::phase_t GetPhaseRaw(uint32_t raw_data);
 
-<<<<<<< HEAD
-    static int GetCommandByteCount(uint8_t opcode);
 
     const string GetConnectDesc();
 
-=======
->>>>>>> c98c52ff
 #ifdef USE_SEL_EVENT_ENABLE
     // SEL signal interrupt
     bool PollSelectEvent();
